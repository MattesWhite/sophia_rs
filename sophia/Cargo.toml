[package]
name = "sophia"
version = "0.3.0"
authors = ["Pierre-Antoine Champin <pchampin@liris.cnrs.fr>"]
description = "A Rust toolkit for RDF and Linked Data"
repository = "https://github.com/pchampin/sophia_rs"
documentation = "https://docs.rs/sophia"
readme = "../README.md"
license = "CECILL-C"
keywords = ["rdf", "linked-data", "semantic-web"]
edition = "2018"

[package.metadata.docs.rs]
all-features = true

[features]
default = []
xml = ["quick-xml", "percent-encoding"]

[dependencies]
coercible_errors = "0.1.4"
error-chain = "0.12.1"
language-tag = "0.9.0"
lazy_static = "1.3.0"
pest = "2.1.1"
pest_derive = "2.1.0"
regex = "1.2.1"
rental = "0.5.4"
resiter = "0.3.0"
url = "2.1.0"
weak-table = "0.2.3"

<<<<<<< HEAD
quick-xml = { version = "0.15.0", optional = true }
=======
quick-xml = { version = "0.14.0", optional = true }
percent-encoding = { version = "2.1.0", optional = true }
>>>>>>> fcb48a62
<|MERGE_RESOLUTION|>--- conflicted
+++ resolved
@@ -30,9 +30,5 @@
 url = "2.1.0"
 weak-table = "0.2.3"
 
-<<<<<<< HEAD
 quick-xml = { version = "0.15.0", optional = true }
-=======
-quick-xml = { version = "0.14.0", optional = true }
-percent-encoding = { version = "2.1.0", optional = true }
->>>>>>> fcb48a62
+percent-encoding = { version = "2.1.0", optional = true }